from dataclasses import is_dataclass, MISSING
from marshal import dumps, loads
from operator import attrgetter, getitem
from typing import Any, Callable, Dict, List, Optional, Sequence, Type, Union
from re import Pattern, compile as regex_compile

from .common import AbstractFactory, K, Serializer, T
from .fields import (
    FieldInfo, get_dataclass_fields, get_typeddict_fields,
    get_namedtuple_fields,
)
from .generics import fix_generic_alias
from .path_utils import CleanKey, CleanPath, init_structure
from .schema import Schema, Unknown
from .type_detection import (
    hasargs, is_any, is_iterable, is_dict, is_enum, is_generic_concrete,
    is_newtype, is_optional, is_tuple, is_type_var, is_typeddict, is_union,
    is_literal, is_literal36, instance_wont_have_dict, is_none, is_namedtuple,
)


def to_path(key: Union[CleanKey, CleanPath]) -> CleanPath:
    if isinstance(key, tuple):
        return key
    return (key,)


def unpack_fields(dest, fields):
    for f in fields:
        dest.update(dest.pop(f, {}))


def get_complex_serializer(
    factory: AbstractFactory,  # noqa C901,CCR001
    schema: Schema[T],
    fields: Sequence[FieldInfo],
    getter: Callable[[Any, Any], Any],
    omit_missing: bool,
) -> Serializer[T]:
    """
    :param getter: functions used to get data for each field (attribute, key and so on)
    :param omit_missing: omit special MISSING values retrieved from getter. Is applied when all defaults are MISSING.
    """
    has_default = schema.omit_default and any(f.default != MISSING for f in fields)
    if omit_missing:
        has_default = has_default or all(f.default == MISSING for f in fields)
    field_info = tuple(
        (f.field_name, factory.serializer(f.type), f.data_name, f.default)
        for f in fields
    )
    unknown=schema.unknown
    if isinstance(unknown, Unknown):
        unpack_unknown = False
    elif isinstance(unknown, str):
        unpack_unknown = True
        unknown = [unknown]
    else:  # sequence of strings
        unpack_unknown = True

    if schema.name_mapping and any(isinstance(key, tuple) for key in schema.name_mapping.values()):
        paths = tuple(to_path(f.data_name) for f in fields)
        pickled = dumps(init_structure(paths))
        if has_default:
            if schema.omit_default:
                raise ValueError("Cannot use `omit_default` option with flattening schema")
            else:
                raise ValueError("Cannot omit missing values with flattening schema")

        def serialize(data):
            container, field_containers = loads(pickled)
            for (
                (inner_container, data_name), (field_name, serializer, *_)
            ) in zip(field_containers, field_info):
                inner_container[data_name] = serializer(getter(data, field_name))
            if unpack_unknown:
                unpack_fields(container, unknown)
            return container
    else:
        if has_default:
            def serialize(data):
                container = {
                    data_name: value
                    for field_name, serializer, data_name, default in field_info
                    for value in (serializer(getter(data, field_name)),)
                    if value != default
                }
                if unpack_unknown:
                    unpack_fields(container, unknown)
                return container
        else:
            # optimized version
            def serialize(data):
                container = {
                    data_name: serializer(getter(data, field_name))
                    for field_name, serializer, data_name, default in field_info
                }
                if unpack_unknown:
                    unpack_fields(container, unknown)
                return container
    return serialize


def get_collection_serializer(serializer: Serializer[T]) -> Serializer[List[T]]:
    def collection_serializer(data):
        return [serializer(x) for x in data]

    return collection_serializer


def get_tuple_serializer(serializers) -> Serializer[List]:
    def tuple_serializer(data):
        return [serializer(x) for x, serializer in zip(data, serializers)]

    return tuple_serializer


def get_collection_any_serializer() -> Serializer[List[Any]]:
    return lambda data: list(data)


def get_vars_serializer(factory) -> Serializer:
    field_serializer = get_lazy_serializer(factory)

    def vars_serializer(data: Any):
        return {
            k: field_serializer(v)
            for k, v in vars(data).items()
        }

    return vars_serializer


def serialize_none(data: Any) -> None:
    if data is not None:
        raise ValueError("None expected")


def stub_serializer(data: T) -> T:
    return data

def regex_serializer(data: Pattern) -> str:
    return data.pattern

def get_dict_serializer(
    key_serializer: Serializer[K], serializer: Serializer[T]
) -> Serializer[Dict[Any, Any]]:
    return lambda data: {
        key_serializer(k): serializer(v) for k, v in data.items()
    }


def get_lazy_serializer(factory) -> Serializer:
    def lazy_serializer(data):
        return factory.serializer(type(data))(data)

    return lazy_serializer


def get_optional_serializer(serializer: Serializer[T]) -> Serializer[Optional[T]]:
    def optional_serializer(data):
        if data is None:
            return None
        else:
            return serializer(data)

    return optional_serializer


def create_serializer(factory, schema: Schema, debug_path: bool, class_: Type) -> Serializer:
    serializer = create_serializer_impl(factory, schema, debug_path, class_)
    pre = schema.pre_serialize
    post = schema.post_serialize
    if pre or post:
        def serializer_with_steps(data):
            if pre:
                data = pre(data)
            data = serializer(data)
            if post:
                return post(data)
            return data

        return serializer_with_steps
    return serializer


def create_serializer_impl(factory, schema: Schema, debug_path: bool,
                           class_: Type) -> Serializer:  # noqa C901,CCR001
    class_ = fix_generic_alias(class_)
    if class_ in (str, bytearray, bytes, int, float, complex, bool):
        return stub_serializer
<<<<<<< HEAD
    if class_ is Pattern:
        return regex_serializer
=======
    if is_none(class_):
        return serialize_none
>>>>>>> 0ea9ba85
    if is_literal(class_) or is_literal36(class_) or is_none(class_):
        return stub_serializer
    if is_newtype(class_):
        return create_serializer_impl(factory, schema, debug_path, class_.__supertype__)
    if is_type_var(class_):
        return get_lazy_serializer(factory)
    if is_dataclass(class_) or (is_generic_concrete(class_) and is_dataclass(class_.__origin__)):
        return get_complex_serializer(
            factory,
            schema,
            get_dataclass_fields(schema, class_),
            getattr,
            False,
        )
    if is_namedtuple(class_):
        return get_complex_serializer(
            factory,
            schema,
            get_namedtuple_fields(schema, class_),
            getattr,
            False,
        )
    if is_typeddict(class_) or (is_generic_concrete(class_) and is_typeddict(class_.__origin__)):
        if class_.__total__:
            return get_complex_serializer(
                factory,
                schema,
                get_typeddict_fields(schema, class_),
                getitem,
                False,
            )
        else:
            return get_complex_serializer(
                factory,
                schema,
                get_typeddict_fields(schema, class_),
                lambda obj, key: obj.get(key, MISSING),
                True,
            )
    if is_any(class_):
        return get_lazy_serializer(factory)
    if class_ in (str, bytearray, bytes, int, float, complex, bool):
        return class_
    if is_optional(class_):
        if class_.__args__:
            return get_optional_serializer(class_.__args__[0])
        else:
            return get_lazy_serializer(factory)
    if is_enum(class_):
        return attrgetter("value")
    if is_union(class_):
        # also, check if Union can be converted to Optional[...] or Optional[Union[...]]
        serializers = tuple(factory.serializer(x) for x in class_.__args__ if not is_none(x))
        if len(serializers) == 0:
            return serialize_none
        if len(serializers) == 1:
            serializer = serializers[0]
        else:
            serializer = get_lazy_serializer(factory)
        if len(serializers) < len(class_.__args__):
            return get_optional_serializer(serializer)
        return serializer
    if is_tuple(class_):
        if not hasargs(class_):
            return get_collection_any_serializer()
        elif len(class_.__args__) == 2 and class_.__args__[1] is Ellipsis:
            item_serializer = factory.serializer(class_.__args__[0])
            return get_collection_serializer(item_serializer)
        else:
            return get_tuple_serializer(tuple(factory.serializer(x) for x in class_.__args__))
    if is_generic_concrete(class_) and is_dict(class_.__origin__):
        key_type_arg = class_.__args__[0] if class_.__args__ else Any
        value_type_arg = class_.__args__[1] if class_.__args__ else Any
        return get_dict_serializer(factory.serializer(key_type_arg),
                                   factory.serializer(value_type_arg))
    if is_dict(class_):
        return get_dict_serializer(get_lazy_serializer(factory), get_lazy_serializer(factory))
    if is_generic_concrete(class_) and is_iterable(class_.__origin__):
        item_serializer = factory.serializer(class_.__args__[0] if class_.__args__ else Any)
        return get_collection_serializer(item_serializer)
    if is_iterable(class_):
        item_serializer = get_lazy_serializer(factory)
        return get_collection_serializer(item_serializer)

    if isinstance(class_, type):
        if instance_wont_have_dict(class_):
            raise ValueError(f"Can not create serializer for {class_}")

        if hasattr(class_, '__slots__') and '__dict__' in class_.__slots__:
            raise ValueError(
                f"Can not create serializer for {class_}"
                f" that has __dict__ inside __slots__"
            )

    return get_vars_serializer(factory)<|MERGE_RESOLUTION|>--- conflicted
+++ resolved
@@ -188,13 +188,8 @@
     class_ = fix_generic_alias(class_)
     if class_ in (str, bytearray, bytes, int, float, complex, bool):
         return stub_serializer
-<<<<<<< HEAD
-    if class_ is Pattern:
-        return regex_serializer
-=======
     if is_none(class_):
         return serialize_none
->>>>>>> 0ea9ba85
     if is_literal(class_) or is_literal36(class_) or is_none(class_):
         return stub_serializer
     if is_newtype(class_):
